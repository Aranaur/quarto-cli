body {
  max-width: $max-width;
  @if variable-exists(margin-top) {
    margin-top: $margin-top;
  }
  @if variable-exists(margin-bottom) {
    margin-bottom: $margin-bottom;
  }
  @if variable-exists(margin-left) {
    margin-left: $margin-left;
  }
  @if variable-exists(margin-right) {
    margin-right: $margin-right;
  }
}

main {
  margin-top: 1em;
  margin-bottom: 3em;
}

h2 {
  margin-top: 2rem;
  margin-bottom: 1rem;
  border-bottom: 1px solid $gray-300;
  padding-bottom: 0.5rem;
}

h3,
h4 {
  margin-top: 1.5rem;
}

.sidebar {
  padding-top: 1.2em;
}

// sort out border color
$code-border-left-color: $table-border-color !default;
@if type_of($code-border-left) == color {
  $code-border-left-color: $code-border-left;
}

// sort out background color
$code-background-color: color.adjust(
  $progress-bg,
  $alpha: $code-background-alpha
) !default;
@if type_of($code-background) == color {
  $code-background-color: $code-background;
}

pre.sourceCode {
  // Apply border, if specified
  @if $code-border-left {
    border-left: $code-border-left-size;
    border-left-style: $code-border-left-style;
    border-left-color: $code-border-left-color;
    padding-left: $code-padding-left;
  } @else {
    border: none;
  }

  // Clear code background if is not specified
  @if $code-background {
    background-color: $code-background-color;
    padding: $code-background-padding;
  } @else {
    background-color: $body-bg !important;
  }
}

// no border inside callouts
.callout pre.sourceCode {
  border: none;
  padding-left: 0;
}

div.sourceCode {
  background-color: $body-bg !important;
}

// Maps the pandoc 'monobackgroundcolor' to bootstrap
// Note this only targets code outside of sourceCode blocks
@if variable-exists(mono-background-color) {
  code:not(.sourceCode),
  kbd,
  pre:not(.sourceCode),
  samp {
    background-color: $mono-background-color;
    padding: 0.2em;
  }
}

#{$code-copy-selector} .code-copy-button > .bi::before {
  background-image: url('data:image/svg+xml,<svg xmlns="http://www.w3.org/2000/svg" width="16" height="16" fill="#{colorToRGB($text-muted)}" viewBox="0 0 16 16"><path d="M4 1.5H3a2 2 0 0 0-2 2V14a2 2 0 0 0 2 2h10a2 2 0 0 0 2-2V3.5a2 2 0 0 0-2-2h-1v1h1a1 1 0 0 1 1 1V14a1 1 0 0 1-1 1H3a1 1 0 0 1-1-1V3.5a1 1 0 0 1 1-1h1v-1z"/><path d="M9.5 1a.5.5 0 0 1 .5.5v1a.5.5 0 0 1-.5.5h-3a.5.5 0 0 1-.5-.5v-1a.5.5 0 0 1 .5-.5h3zm-3-1A1.5 1.5 0 0 0 5 1.5v1A1.5 1.5 0 0 0 6.5 4h3A1.5 1.5 0 0 0 11 2.5v-1A1.5 1.5 0 0 0 9.5 0h-3z"/></svg>');
}

#{$code-copy-selector} .code-copy-button:hover > .bi::before {
  background-image: url('data:image/svg+xml,<svg xmlns="http://www.w3.org/2000/svg" width="16" height="16" fill="#{colorToRGB($link-hover-color)}" viewBox="0 0 16 16"><path d="M4 1.5H3a2 2 0 0 0-2 2V14a2 2 0 0 0 2 2h10a2 2 0 0 0 2-2V3.5a2 2 0 0 0-2-2h-1v1h1a1 1 0 0 1 1 1V14a1 1 0 0 1-1 1H3a1 1 0 0 1-1-1V3.5a1 1 0 0 1 1-1h1v-1z"/><path d="M9.5 1a.5.5 0 0 1 .5.5v1a.5.5 0 0 1-.5.5h-3a.5.5 0 0 1-.5-.5v-1a.5.5 0 0 1 .5-.5h3zm-3-1A1.5 1.5 0 0 0 5 1.5v1A1.5 1.5 0 0 0 6.5 4h3A1.5 1.5 0 0 0 11 2.5v-1A1.5 1.5 0 0 0 9.5 0h-3z"/></svg>');
}

#{$code-copy-selector} .code-copy-button-checked > .bi::before {
  background-image: url('data:image/svg+xml,<svg xmlns="http://www.w3.org/2000/svg" width="16" height="16" fill="#{colorToRGB($text-muted)}" viewBox="0 0 16 16"><path d="M13.854 3.646a.5.5 0 0 1 0 .708l-7 7a.5.5 0 0 1-.708 0l-3.5-3.5a.5.5 0 1 1 .708-.708L6.5 10.293l6.646-6.647a.5.5 0 0 1 .708 0z"/></svg>');
}

#{$code-copy-selector} .code-copy-button-checked:hover > .bi::before {
  background-image: url('data:image/svg+xml,<svg xmlns="http://www.w3.org/2000/svg" width="16" height="16" fill="#{colorToRGB($link-hover-color)}" viewBox="0 0 16 16"><path d="M13.854 3.646a.5.5 0 0 1 0 .708l-7 7a.5.5 0 0 1-.708 0l-3.5-3.5a.5.5 0 1 1 .708-.708L6.5 10.293l6.646-6.647a.5.5 0 0 1 .708 0z"/></svg>');
}

/* table of contents */
.sidebar-toc > nav > h2 {
  font-size: 1rem;
  font-weight: 400;
  margin-bottom: 0.5rem;
  margin-top: 0.3rem;
  font-family: inherit;
  border-bottom: 0;
  padding-bottom: 0;
}

.sidebar-toc > nav ul {
  padding-left: 0;
  list-style: none;
  font-size: 0.9rem;
  font-weight: 300;
}

.sidebar-toc > nav ul li a {
  padding-left: 0;
  padding-bottom: 0.15rem;
  padding-top: 0;
  color: inherit;
}

.sidebar-toc > nav ul > li > ul > li > a {
  padding-left: 0.6rem;
  border-left: 2px solid $gray-200;
}

.sidebar-toc > nav ul > li > ul > li > a.active {
  border-color: $primary;
  color: $primary !important;
}

.sidebar-toc > nav ul > li > a.active {
  border-color: $primary;
  color: $primary !important;
}

// tweaking default keyboard settings
kbd,
.kbd {
  color: $body-color;
  background-color: $progress-bg;
}

// tweak pandoc default hanging indent
div.hanging-indent {
  margin-left: 1em;
  text-indent: -1em;
}

caption {
  text-align: center;
}

// footnotes/citations
.citation a,
.footnote-ref {
  text-decoration: none;
}
.footnotes ol {
  padding-left: 1em;
}
.tippy-content > * {
  margin-bottom: 0.7em;
}
.tippy-content > *:last-child {
  margin-bottom: 0;
}

// Cards with header
.callout {
  padding: 0.5em 1em;
  border-left: $callout-border-width solid;
  border-right: 1px solid $table-border-color;
  border-top: 1px solid $table-border-color;
  border-bottom: 1px solid $table-border-color;
  margin-bottom: $callout-margin-bottom;
  border-radius: $border-radius;
}

.callout.callout-captioned .callout-body {
  margin-top: 0.5em;
}

div[class^="callout-"] > div.callout-header {
  border-bottom: none;
  font-weight: 500;
}

div[class^="callout-"] > div.callout-header[data-bs-toggle="collapse"] {
  cursor: pointer;
}

div[class^="callout-"] .callout-body > :last-child,
div[class^="callout-"] .callout-body > div > :last-child {
  margin-bottom: 0;
}

div[class^="callout-"] .callout-toggle::before {
  height: 1.1rem;
  width: 1.1rem;
  display: inline-block;
  content: "";
  vertical-align: -0.125em;
  background-repeat: no-repeat;
  background-size: 1.1rem 1.1rem;
  margin-right: 0.25rem;
}

div[class^="callout-"] .callout-icon::before {
  height: 1.1rem;
  width: 1.1rem;
  display: inline-block;
  content: "";
  vertical-align: -0.25em;
  background-repeat: no-repeat;
  background-size: 1.1rem 1.1rem;
  margin-right: 0.25rem;
}

div[class^="callout-"] .callout-btn-toggle .callout-toggle::before {
  transition: transform 0.2s linear;
}

<<<<<<< HEAD
div[class^="callout-"] .header[aria-expanded="false"] .callout-toggle::before {
  transform: rotate(-90deg);
}

div[class^="callout-"] .header[aria-expanded="true"] .callout-toggle::before {
=======
div[class^="callout-"]
  .callout-header[aria-expanded="false"]
  .callout-toggle::before {
  transform: rotate(-90deg);
}

div[class^="callout-"]
  .callout-header[aria-expanded="true"]
  .callout-toggle::before {
>>>>>>> f2751999
  transform: none;
}

div[class^="callout-"] div.callout-icon-container {
  padding-top: 0.2em;
  padding-right: 0.4em;
  margin-left: -0.2em;
}

div[class^="callout-"] .no-icon {
  display: none;
}

// Generate per callout type css to customize their appearance
// Define the callouts for which we should define styles
$callouts: (
  // NOTE
  "note":
    (
      "color": $info,
      "icon":
        '<svg xmlns="http://www.w3.org/2000/svg" width="16" height="16" fill="currentColor" class="bi bi-bookmark-fill" viewBox="0 0 16 16"><path d="M2 2v13.5a.5.5 0 0 0 .74.439L8 13.069l5.26 2.87A.5.5 0 0 0 14 15.5V2a2 2 0 0 0-2-2H4a2 2 0 0 0-2 2z"/></svg>',
    ),
  // TIP
  "tip":
    (
      "color": $success,
      "icon":
        '<svg xmlns="http://www.w3.org/2000/svg" width="16" height="16" fill="currentColor" class="bi bi-lightbulb-fill" viewBox="0 0 16 16"><path d="M2 6a6 6 0 1 1 10.174 4.31c-.203.196-.359.4-.453.619l-.762 1.769A.5.5 0 0 1 10.5 13h-5a.5.5 0 0 1-.46-.302l-.761-1.77a1.964 1.964 0 0 0-.453-.618A5.984 5.984 0 0 1 2 6zm3 8.5a.5.5 0 0 1 .5-.5h5a.5.5 0 0 1 0 1l-.224.447a1 1 0 0 1-.894.553H6.618a1 1 0 0 1-.894-.553L5.5 15a.5.5 0 0 1-.5-.5z"/></svg>',
    ),
  // WARNING
  "warning":
    (
      "color": $warning,
      "icon":
        '<svg xmlns="http://www.w3.org/2000/svg" width="16" height="16" fill="currentColor" class="bi bi-exclamation-triangle-fill" viewBox="0 0 16 16"><path d="M8.982 1.566a1.13 1.13 0 0 0-1.96 0L.165 13.233c-.457.778.091 1.767.98 1.767h13.713c.889 0 1.438-.99.98-1.767L8.982 1.566zM8 5c.535 0 .954.462.9.995l-.35 3.507a.552.552 0 0 1-1.1 0L7.1 5.995A.905.905 0 0 1 8 5zm.002 6a1 1 0 1 1 0 2 1 1 0 0 1 0-2z"/></svg>',
    ),
  // CAUTION
  "caution":
    (
      "color": $orange,
      "icon":
        '<svg xmlns="http://www.w3.org/2000/svg" width="16" height="16" fill="currentColor" class="bi bi-cone-striped" viewBox="0 0 16 16"><path d="M9.97 4.88l.953 3.811C10.158 8.878 9.14 9 8 9c-1.14 0-2.159-.122-2.923-.309L6.03 4.88C6.635 4.957 7.3 5 8 5s1.365-.043 1.97-.12zm-.245-.978L8.97.88C8.718-.13 7.282-.13 7.03.88L6.274 3.9C6.8 3.965 7.382 4 8 4c.618 0 1.2-.036 1.725-.098zm4.396 8.613a.5.5 0 0 1 .037.96l-6 2a.5.5 0 0 1-.316 0l-6-2a.5.5 0 0 1 .037-.96l2.391-.598.565-2.257c.862.212 1.964.339 3.165.339s2.303-.127 3.165-.339l.565 2.257 2.391.598z"/></svg>',
    ),
  // IMPORTANT
  "important":
    (
      "color": $danger,
      "icon":
        '<svg xmlns="http://www.w3.org/2000/svg" width="16" height="16" fill="currentColor" class="bi bi-exclamation-circle-fill" viewBox="0 0 16 16"><path d="M16 8A8 8 0 1 1 0 8a8 8 0 0 1 16 0zM8 4a.905.905 0 0 0-.9.995l.35 3.507a.552.552 0 0 0 1.1 0l.35-3.507A.905.905 0 0 0 8 4zm.002 6a1 1 0 1 0 0 2 1 1 0 0 0 0-2z"/></svg>',
    ),
  //circle exclamation point
);

@each $name, $info in $callouts {
  div.callout-#{$name} {
    border-left-color: shift-color(
      map.get($info, "color"),
      $callout-border-scale
    );
  }

  $shifted-color: #{shift-color(map.get($info, "color"), $callout-icon-scale)};
  $shifted-color-svg: str-replace($shifted-color, "#", "%23");
  
  div.callout-#{$name}:not(.callout-captioned) .callout-icon::before {
    background-image: #{"url('data:image/svg+xml," +
      str-replace(
        map.get($info, "icon"),
        'fill="currentColor"',
        'style="fill: #{$shifted-color-svg}"',
      ) +
      "');"};
  }

  div.callout-#{$name}.callout-captioned .callout-icon::before {
    background-image: #{"url('data:image/svg+xml," +
      str-replace(
        map.get($info, "icon"),
        'fill="currentColor"',
        'style="fill: #{$shifted-color-svg}"',
      ) +
      "');"};
  }


  div.callout-#{$name} .callout-toggle::before {
    background-image: url('data:image/svg+xml,<svg xmlns="http://www.w3.org/2000/svg" width="16" height="16" fill="#{colorToRGB($body-color)}" class="bi bi-chevron-down" viewBox="0 0 16 16"><path fill-rule="evenodd" d="M1.646 4.646a.5.5 0 0 1 .708 0L8 10.293l5.646-5.647a.5.5 0 0 1 .708.708l-6 6a.5.5 0 0 1-.708 0l-6-6a.5.5 0 0 1 0-.708z"/></svg>');
  }
}

// This is a sentinel value that renderers can use to determine
// whether the theme is dark or light
@if (color.blackness($body-bg) > $code-theme-dark-threshhold) {
  /*! dark */
} @else {
  /*! light */
}<|MERGE_RESOLUTION|>--- conflicted
+++ resolved
@@ -235,13 +235,6 @@
   transition: transform 0.2s linear;
 }
 
-<<<<<<< HEAD
-div[class^="callout-"] .header[aria-expanded="false"] .callout-toggle::before {
-  transform: rotate(-90deg);
-}
-
-div[class^="callout-"] .header[aria-expanded="true"] .callout-toggle::before {
-=======
 div[class^="callout-"]
   .callout-header[aria-expanded="false"]
   .callout-toggle::before {
@@ -251,7 +244,6 @@
 div[class^="callout-"]
   .callout-header[aria-expanded="true"]
   .callout-toggle::before {
->>>>>>> f2751999
   transform: none;
 }
 
